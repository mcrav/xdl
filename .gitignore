--- conflicted
+++ resolved
@@ -24,11 +24,7 @@
 .vscode
 chempiler_output/
 *.xdlexe
-<<<<<<< HEAD
-xdl_chemputer_schema.xsd
-=======
 *.xsd
->>>>>>> f1639890
 .coverage
 
 # Allows
