--- conflicted
+++ resolved
@@ -174,10 +174,6 @@
                 # Get start and end time steps of step.
                 step_start = t
                 step_end = self.get_step_end(base_step, step_start)
-<<<<<<< HEAD
-                #print(step_end)
-=======
->>>>>>> 66b490b4
                 locks, ongoing_locks, unlocks = base_step.locks(self.chempiler)
                 # Create lockmatrix
                 for _ in range(step_end - step_start):
