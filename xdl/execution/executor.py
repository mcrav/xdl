--- conflicted
+++ resolved
@@ -392,14 +392,10 @@
                     return sorted(shortest_paths, key=lambda x: x[1])[0][0]
                 else:
                     return [item[0] for item in sorted(shortest_paths, key=lambda x: x[1])]
-<<<<<<< HEAD
-        return None
-=======
         if return_single:
             return None
         else:
             return [None, None]
->>>>>>> 66b490b4
 
     def _get_vacuum(self, step: Step) -> str:
         if hasattr(step, 'filter_vessel'):
